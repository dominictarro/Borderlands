--- conflicted
+++ resolved
@@ -6,25 +6,12 @@
 
 from prefect.utilities.asyncutils import sync_compatible
 from prefect_aws import S3Bucket
-<<<<<<< HEAD
-from prefecto.filesystems import create_child
-=======
-from prefect_slack import SlackWebhook
->>>>>>> 2a48ee3b
 
 
 class Blocks:
     """Class for lazy loading Prefect Blocks."""
 
-<<<<<<< HEAD
-    _core_bucket: S3Bucket | None = None
-    _oryx_bucket: S3Bucket | None = None
-    _assets_bucket: S3Bucket | None = None
-    _media_bucket: S3Bucket | None = None
-=======
     _bucket: S3Bucket | None = None
-    _webhook: SlackWebhook | None = None
->>>>>>> 2a48ee3b
 
     @property
     def bucket(self) -> S3Bucket:
@@ -33,35 +20,6 @@
             self._bucket = S3Bucket.load("s3-bucket-borderlands-core")
         return self._bucket
 
-    @property
-<<<<<<< HEAD
-    def oryx_bucket(self) -> S3Bucket:
-        """Returns the bucket for the program. Loads if it isn't already."""
-        if not self._oryx_bucket:
-            self._oryx_bucket = create_child(self.core_bucket, "oryx", "-oryx")
-        return self._oryx_bucket
-
-    @property
-    def assets_bucket(self) -> S3Bucket:
-        """Returns the bucket for the program. Loads if it isn't already."""
-        if not self._assets_bucket:
-            self._assets_bucket = create_child(self.core_bucket, "assets", "-assets")
-        return self._assets_bucket
-
-    @property
-    def media_bucket(self) -> S3Bucket:
-        """Returns the bucket for the program. Loads if it isn't already."""
-        if not self._media_bucket:
-            self._media_bucket = create_child(self.core_bucket, "media", "-media")
-        return self._media_bucket
-=======
-    def webhook(self) -> SlackWebhook:
-        """Returns the webhook for the program. Loads if it isn't already."""
-        if not self._webhook:
-            self._webhook = SlackWebhook.load("slack-webhook-borderlands")
-        return self._webhook
->>>>>>> 2a48ee3b
-
     @sync_compatible
     async def load(self):
         """Load the blocks."""
@@ -69,28 +27,5 @@
             (await self.bucket) if asyncio.iscoroutine(self.bucket) else self.bucket
         )
 
-<<<<<<< HEAD
-        self._oryx_bucket = (
-            (await self.oryx_bucket)
-            if asyncio.iscoroutine(self.oryx_bucket)
-            else self.oryx_bucket
-        )
-
-        self._assets_bucket = (
-            (await self.assets_bucket)
-            if asyncio.iscoroutine(self.assets_bucket)
-            else self.assets_bucket
-        )
-
-        self._media_bucket = (
-            (await self.media_bucket)
-            if asyncio.iscoroutine(self.media_bucket)
-            else self.media_bucket
-=======
-        self._webhook = (
-            (await self.webhook) if asyncio.iscoroutine(self.webhook) else self.webhook
->>>>>>> 2a48ee3b
-        )
-
 
 blocks = Blocks()